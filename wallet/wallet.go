--- conflicted
+++ resolved
@@ -1658,11 +1658,7 @@
 }
 
 // return a free address for a wallet
-<<<<<<< HEAD
-func (w *Wallet) FetchFreeAddress(markUsed bool) (uint64, []byte, error) {
-=======
 func (w *Wallet) FetchChangeAddress(markUsed bool) (uint64, []byte, error) {
->>>>>>> 2ce73076
 	var sequenceNumber uint64
 	var address []byte
 	var err error
